--- conflicted
+++ resolved
@@ -46,14 +46,8 @@
 
 ### Examples
 
-<<<<<<< HEAD
-- Bong: A full 2-player pong/breakout game made with `bevy-pigeon` is available on [GitHub](https://github.com/MitchellMarinoDev/bong)
-- Check out the 
-[`examples/` directory](examples).
-=======
 - A full 2-player pong/breakout game made with `bevy-pigeon` is available on [GitHub](https://github.com/MitchellMarinoDev/bong)
 - Check out the [`examples/` directory](examples).
->>>>>>> 0883a112
 
 ## Features
 
